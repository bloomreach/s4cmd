--- conflicted
+++ resolved
@@ -1028,13 +1028,9 @@
         key = boto.s3.key.Key(bucket)
         key.key = s3url.path
         key.set_metadata('privilege',  self.get_file_privilege(source))
-<<<<<<< HEAD
-        key.set_contents_from_filename(source, headers=extra_headers)
-=======
-        key.set_contents_from_filename(source, reduced_redundancy=self.opt.reduced_redundancy)
+        key.set_contents_from_filename(source, reduced_redundancy=self.opt.reduced_redundancy, headers=extra_headers)
         if self.opt.acl_public:
           key.set_acl('public-read')
->>>>>>> 852d0321
         message('%s => %s', source, target)
         return
 
@@ -1435,19 +1431,17 @@
       help = 'files with size (in MB) greater than this will be uploaded in '
       'multipart transfers', type = int, default = 4500 * 1024 * 1024)
   parser.add_option(
-<<<<<<< HEAD
       '--add-header', help = 'Add a given HTTP header to the upload request. Can be '
       'used multiple times. For instance set \'Expires\' or '
       '\'Cache-Control\' headers (or both) using this option.',
       dest = 'add_header', action='append', metavar='NAME:VALUE')
-=======
+  parser.add_option(
       '-P', '--acl-public',
       help = 'Store objects with ACL allowing read for anyone.',
       dest = 'acl_public', action = 'store_true', default = False)
   parser.add_option(
       '--rr', '--reduced-redundancy', help = 'Store object with \'Reduced redundancy\'. Lower per-GB '
       'price. [put, cp, mv]', dest = 'reduced_redundancy', action = 'store_true', default = False)
->>>>>>> 852d0321
 
   (opt, args) = parser.parse_args()
   s4cmd_logging.configure(opt)
