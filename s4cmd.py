--- conflicted
+++ resolved
@@ -21,13 +21,8 @@
 Super S3 command line tool.
 """
 
-<<<<<<< HEAD
-import sys, os, stat, re, optparse, multiprocessing, cStringIO, fnmatch, time, hashlib, errno
-import glob, logging, traceback, Queue, types, threading, random, ConfigParser, socket
-=======
 import sys, os, re, optparse, multiprocessing, cStringIO, fnmatch, time, hashlib, errno
-import logging, traceback, Queue, types, threading, random, ConfigParser
->>>>>>> 075f35dd
+import logging, traceback, Queue, types, threading, random, ConfigParser, socket
 
 # We need boto 2.3.0 for multipart upload1
 import boto
