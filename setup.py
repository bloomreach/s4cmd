--- conflicted
+++ resolved
@@ -27,13 +27,8 @@
 __author__ = "Chou-han Yang"
 __copyright__ = "Copyright 2012-2018 BloomReach, Inc."
 __license__ = "http://www.apache.org/licenses/LICENSE-2.0"
-<<<<<<< HEAD
-__version__ = "2.2.0"
-__maintainer__ = __author__
-=======
 __version__ = "2.1.0"
 __maintainer__ = "Navin Pai, Naveen Vardhi"
->>>>>>> f17ee77a
 __status__ = "Development"
 
 this_directory = os.path.abspath(os.path.dirname(__file__))
